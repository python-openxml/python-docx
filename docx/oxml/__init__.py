--- conflicted
+++ resolved
@@ -64,14 +64,9 @@
 # custom element class mappings
 # ===========================================================================
 
-<<<<<<< HEAD
-from .shared import CT_DecimalNumber, CT_OnOff, CT_String, CT_LongHexNumber
-=======
-from .shared import CT_DecimalNumber, CT_OnOff, CT_String  # noqa
+from .shared import CT_DecimalNumber, CT_OnOff, CT_String, CT_LongHexNumber  # noqa
 register_element_cls("w:evenAndOddHeaders", CT_OnOff)
 register_element_cls("w:titlePg", CT_OnOff)
->>>>>>> 6756f6cd
-
 
 from .coreprops import CT_CoreProperties  # noqa
 register_element_cls('cp:coreProperties', CT_CoreProperties)
@@ -80,16 +75,12 @@
 register_element_cls('w:body',     CT_Body)
 register_element_cls('w:document', CT_Document)
 
-<<<<<<< HEAD
-from .numbering import (
+from .numbering import ( # noqa
     CT_Num, CT_Numbering, CT_NumLvl, CT_NumPr,
     CT_LevelSuffix, CT_NumFmt, CT_MultiLevelType,
     CT_LvlLegacy, CT_LevelText, CT_NumPicBullet,
     CT_Lvl, CT_AbstractNum
 )
-=======
-from .numbering import CT_Num, CT_Numbering, CT_NumLvl, CT_NumPr  # noqa
->>>>>>> 6756f6cd
 register_element_cls('w:abstractNumId', CT_DecimalNumber)
 register_element_cls('w:ilvl',          CT_DecimalNumber)
 register_element_cls('w:lvlOverride',   CT_NumLvl)
