# encoding: utf-8

from docx.api import Document  # noqa

<<<<<<< HEAD
__version__ = '0.2.2'
=======
__version__ = '0.8.10'
>>>>>>> da75fcf0


# register custom Part classes with opc package reader

from docx.opc.constants import CONTENT_TYPE as CT, RELATIONSHIP_TYPE as RT
from docx.opc.part import PartFactory
from docx.opc.parts.coreprops import CorePropertiesPart

from docx.parts.document import DocumentPart
from docx.parts.hdrftr import FooterPart, HeaderPart
from docx.parts.image import ImagePart
from docx.parts.numbering import NumberingPart
from docx.parts.settings import SettingsPart
from docx.parts.styles import StylesPart
from docx.parts.comments import CommentsPart
from docx.parts.footnotes import FootnotesPart


def part_class_selector(content_type, reltype):
    if reltype == RT.IMAGE:
        return ImagePart
    return None


PartFactory.part_class_selector = part_class_selector
PartFactory.part_type_for[CT.WML_COMMENTS] = CommentsPart
PartFactory.part_type_for[CT.OPC_CORE_PROPERTIES] = CorePropertiesPart
PartFactory.part_type_for[CT.WML_DOCUMENT_MAIN] = DocumentPart
PartFactory.part_type_for[CT.WML_FOOTER] = FooterPart
PartFactory.part_type_for[CT.WML_HEADER] = HeaderPart
PartFactory.part_type_for[CT.WML_NUMBERING] = NumberingPart
PartFactory.part_type_for[CT.WML_SETTINGS] = SettingsPart
PartFactory.part_type_for[CT.WML_STYLES] = StylesPart
PartFactory.part_type_for[CT.WML_FOOTNOTES] = FootnotesPart

del (
<<<<<<< HEAD
    CT, CorePropertiesPart, FootnotesPart, CommentsPart, DocumentPart, NumberingPart, PartFactory,
    StylesPart, part_class_selector,
=======
    CT,
    CorePropertiesPart,
    DocumentPart,
    FooterPart,
    HeaderPart,
    NumberingPart,
    PartFactory,
    SettingsPart,
    StylesPart,
    part_class_selector,
>>>>>>> da75fcf0
)<|MERGE_RESOLUTION|>--- conflicted
+++ resolved
@@ -2,11 +2,7 @@
 
 from docx.api import Document  # noqa
 
-<<<<<<< HEAD
-__version__ = '0.2.2'
-=======
-__version__ = '0.8.10'
->>>>>>> da75fcf0
+__version__ = '0.2.3' #merge with upstream 0.8.10
 
 
 # register custom Part classes with opc package reader
@@ -43,19 +39,16 @@
 PartFactory.part_type_for[CT.WML_FOOTNOTES] = FootnotesPart
 
 del (
-<<<<<<< HEAD
-    CT, CorePropertiesPart, FootnotesPart, CommentsPart, DocumentPart, NumberingPart, PartFactory,
-    StylesPart, part_class_selector,
-=======
     CT,
     CorePropertiesPart,
     DocumentPart,
     FooterPart,
     HeaderPart,
+    FootnotesPart,
+    CommentsPart,
     NumberingPart,
     PartFactory,
     SettingsPart,
     StylesPart,
     part_class_selector,
->>>>>>> da75fcf0
 )