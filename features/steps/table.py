# encoding: utf-8

"""
Step implementations for table-related features
"""

from __future__ import (
    absolute_import, division, print_function, unicode_literals
)

from behave import given, then, when

from docx import Document
from docx.enum.table import WD_ALIGN_VERTICAL  # noqa
from docx.enum.table import (
    WD_ROW_HEIGHT_RULE, WD_TABLE_ALIGNMENT, WD_TABLE_DIRECTION
)
from docx.shared import Inches
from docx.table import _Column, _Columns, _Row, _Rows

from helpers import test_docx


# given ===================================================

@given('a 2 x 2 table')
def given_a_2x2_table(context):
    context.table_ = Document().add_table(rows=2, cols=2)


@given('a 3x3 table having {span_state}')
def given_a_3x3_table_having_span_state(context, span_state):
    table_idx = {
        'only uniform cells': 0,
        'a horizontal span':  1,
        'a vertical span':    2,
        'a combined span':    3,
    }[span_state]
    document = Document(test_docx('tbl-cell-access'))
    context.table_ = document.tables[table_idx]


@given('a _Cell object with {state} vertical alignment as cell')
def given_a_Cell_object_with_vertical_alignment_as_cell(context, state):
    table_idx = {
        'inherited': 0,
        'bottom':    1,
        'center':    2,
        'top':       3,
    }[state]
    document = Document(test_docx('tbl-props'))
    table = document.tables[table_idx]
    context.cell = table.cell(0, 0)


@given('a column collection having two columns')
def given_a_column_collection_having_two_columns(context):
    docx_path = test_docx('blk-containing-table')
    document = Document(docx_path)
    context.columns = document.tables[0].columns


@given('a row collection having two rows')
def given_a_row_collection_having_two_rows(context):
    docx_path = test_docx('blk-containing-table')
    document = Document(docx_path)
    context.rows = document.tables[0].rows


@given('a table')
def given_a_table(context):
    context.table_ = Document().add_table(rows=2, cols=2)


@given('a table cell having a width of {width}')
def given_a_table_cell_having_a_width_of_width(context, width):
    table_idx = {'no explicit setting': 0, '1 inch': 1, '2 inches': 2}[width]
    document = Document(test_docx('tbl-props'))
    table = document.tables[table_idx]
    cell = table.cell(0, 0)
    context.cell = cell


@given('a table column having a width of {width_desc}')
def given_a_table_having_a_width_of_width_desc(context, width_desc):
    col_idx = {
        'no explicit setting': 0,
        '1440':                1,
    }[width_desc]
    docx_path = test_docx('tbl-col-props')
    document = Document(docx_path)
    context.column = document.tables[0].columns[col_idx]


@given('a table having {alignment} alignment')
def given_a_table_having_alignment_alignment(context, alignment):
    table_idx = {
        'inherited': 3,
        'left':      4,
        'right':     5,
        'center':    6,
    }[alignment]
    docx_path = test_docx('tbl-props')
    document = Document(docx_path)
    context.table_ = document.tables[table_idx]


@given('a table having an autofit layout of {autofit}')
def given_a_table_having_an_autofit_layout_of_autofit(context, autofit):
    tbl_idx = {
        'no explicit setting': 0,
        'autofit':             1,
        'fixed':               2,
    }[autofit]
    document = Document(test_docx('tbl-props'))
    context.table_ = document.tables[tbl_idx]


@given('a table having {style} style')
def given_a_table_having_style(context, style):
    table_idx = {
        'no explicit': 0,
        'Table Grid':  1,
        'Light Shading - Accent 1': 2,
    }[style]
    document = Document(test_docx('tbl-having-applied-style'))
    context.document = document
    context.table_ = document.tables[table_idx]


@given('a table having table direction set {setting}')
def given_a_table_having_table_direction_setting(context, setting):
    table_idx = [
        'to inherit',
        'right-to-left',
        'left-to-right'
    ].index(setting)
    document = Document(test_docx('tbl-on-off-props'))
    context.table_ = document.tables[table_idx]


@given('a table having two columns')
def given_a_table_having_two_columns(context):
    docx_path = test_docx('blk-containing-table')
    document = Document(docx_path)
    # context.table is used internally by behave, underscore added
    # to distinguish this one
    context.table_ = document.tables[0]


@given('a table having two rows')
def given_a_table_having_two_rows(context):
    docx_path = test_docx('blk-containing-table')
    document = Document(docx_path)
    context.table_ = document.tables[0]


<<<<<<< HEAD
@given('a table having a Header Row setting of {header_row}')
def given_a_table(context, header_row):
    docx_path = test_docx('blk-containing-table')
    document = Document(docx_path)
    context.table_ = document.tables[0]
    header_row_value = True if header_row == 'True' else False
    context.table_.show_header_row = header_row_value


@given('a table having a Total Row setting of {total_row}')
def given_a_table(context, total_row):
    docx_path = test_docx('blk-containing-table')
    document = Document(docx_path)
    context.table_ = document.tables[0]
    total_row_value = True if total_row == 'True' else False
    context.table_.show_total_row = total_row_value


@given('a table having a First Column setting of {header_column}')
def given_a_table(context, header_column):
    docx_path = test_docx('blk-containing-table')
    document = Document(docx_path)
    context.table_ = document.tables[0]
    header_column_value = True if header_column == 'True' else False
    context.table_.show_header_column = header_column_value


@given('a table having a Last Column setting of {last_column}')
def given_a_table(context, last_column):
    docx_path = test_docx('blk-containing-table')
    document = Document(docx_path)
    context.table_ = document.tables[0]
    last_column_value = True if last_column == 'True' else False
    context.table_.show_last_column = last_column_value


@given('a table having a Banded Rows setting of {banded_rows}')
def given_a_table(context, banded_rows):
    docx_path = test_docx('blk-containing-table')
    document = Document(docx_path)
    context.table_ = document.tables[0]
    banded_rows_value = True if banded_rows == 'True' else False
    context.table_.show_banded_rows = banded_rows_value


@given('a table having a Banded Columns setting of {banded_columns}')
def given_a_table(context, banded_columns):
    docx_path = test_docx('blk-containing-table')
    document = Document(docx_path)
    context.table_ = document.tables[0]
    banded_columns_value = True if banded_columns == 'True' else False
    context.table_.show_banded_columns = banded_columns_value
=======
@given('a table row having height of {state}')
def given_a_table_row_having_height_of_state(context, state):
    table_idx = {
        'no explicit setting': 0,
        '2 inches':            2,
        '3 inches':            3
    }[state]
    document = Document(test_docx('tbl-props'))
    table = document.tables[table_idx]
    context.row = table.rows[0]


@given('a table row having height rule {state}')
def given_a_table_row_having_height_rule_state(context, state):
    table_idx = {
        'no explicit setting': 0,
        'automatic':           1,
        'at least':            2,
        'exactly':             3
    }[state]
    document = Document(test_docx('tbl-props'))
    table = document.tables[table_idx]
    context.row = table.rows[0]
>>>>>>> da75fcf0


# when =====================================================

@when('I add a 1.0 inch column to the table')
def when_I_add_a_1_inch_column_to_table(context):
    context.column = context.table_.add_column(Inches(1.0))


@when('I add a row to the table')
def when_add_row_to_table(context):
    table = context.table_
    context.row = table.add_row()


@when('I assign {value} to cell.vertical_alignment')
def when_I_assign_value_to_cell_vertical_alignment(context, value):
    context.cell.vertical_alignment = eval(value)


@when('I assign {value} to row.height')
def when_I_assign_value_to_row_height(context, value):
    new_value = None if value == 'None' else int(value)
    context.row.height = new_value


@when('I assign {value} to row.height_rule')
def when_I_assign_value_to_row_height_rule(context, value):
    new_value = (
        None if value == 'None' else getattr(WD_ROW_HEIGHT_RULE, value)
    )
    context.row.height_rule = new_value


@when('I assign {value_str} to table.alignment')
def when_I_assign_value_to_table_alignment(context, value_str):
    value = {
        'None':                      None,
        'WD_TABLE_ALIGNMENT.LEFT':   WD_TABLE_ALIGNMENT.LEFT,
        'WD_TABLE_ALIGNMENT.RIGHT':  WD_TABLE_ALIGNMENT.RIGHT,
        'WD_TABLE_ALIGNMENT.CENTER': WD_TABLE_ALIGNMENT.CENTER,
    }[value_str]
    table = context.table_
    table.alignment = value


@when('I assign {value} to table.style')
def when_apply_value_to_table_style(context, value):
    table, styles = context.table_, context.document.styles
    if value == 'None':
        new_value = None
    elif value.startswith('styles['):
        new_value = styles[value.split('\'')[1]]
    else:
        new_value = styles[value]
    table.style = new_value


@when('I assign {value} to table.table_direction')
def when_assign_value_to_table_table_direction(context, value):
    new_value = (
        None if value == 'None' else getattr(WD_TABLE_DIRECTION, value)
    )
    context.table_.table_direction = new_value


@when('I merge from cell {origin} to cell {other}')
def when_I_merge_from_cell_origin_to_cell_other(context, origin, other):
    def cell(table, idx):
        row, col = idx // 3, idx % 3
        return table.cell(row, col)
    a_idx, b_idx = int(origin) - 1, int(other) - 1
    table = context.table_
    a, b = cell(table, a_idx), cell(table, b_idx)
    a.merge(b)


@when('I set the cell width to {width}')
def when_I_set_the_cell_width_to_width(context, width):
    new_value = {'1 inch': Inches(1)}[width]
    context.cell.width = new_value


@when('I set the column width to {width_emu}')
def when_I_set_the_column_width_to_width_emu(context, width_emu):
    new_value = None if width_emu == 'None' else int(width_emu)
    context.column.width = new_value


@when('I set the table autofit to {setting}')
def when_I_set_the_table_autofit_to_setting(context, setting):
    new_value = {'autofit': True, 'fixed': False}[setting]
    table = context.table_
    table.autofit = new_value


@when('I assign {updated_value} to table.show_header_row')
def when_I_update_header_row_table_style_option(context, updated_value):
    new_value = True if updated_value == 'True' else False
    table = context.table_
    table.show_header_row = new_value


@when('I assign {updated_value} to table.show_total_row')
def when_I_update_total_row_table_style_option(context, updated_value):
    new_value = True if updated_value == 'True' else False
    table = context.table_
    table.show_total_row = new_value


@when('I assign {updated_value} to table.show_header_column')
def when_I_update_header_column_table_style_option(context, updated_value):
    new_value = True if updated_value == 'True' else False
    table = context.table_
    table.show_header_column = new_value


@when('I assign {updated_value} to table.show_last_column')
def when_I_update_last_column_table_style_option(context, updated_value):
    new_value = True if updated_value == 'True' else False
    table = context.table_
    table.show_last_column = new_value


@when('I assign {updated_value} to table.show_banded_rows')
def when_I_update_banded_rows_table_style_option(context, updated_value):
    new_value = True if updated_value == 'True' else False
    table = context.table_
    table.show_banded_rows = new_value


@when('I assign {updated_value} to table.show_banded_columns')
def when_I_update_banded_columns_table_style_option(context, updated_value):
    new_value = True if updated_value == 'True' else False
    table = context.table_
    table.show_banded_columns = new_value


# then =====================================================

@then('cell.vertical_alignment is {value}')
def then_cell_vertical_alignment_is_value(context, value):
    expected_value = eval(value)
    actual_value = context.cell.vertical_alignment
    assert actual_value is expected_value, (
        'cell.vertical_alignment is %s' % actual_value
    )


@then('I can access a collection column by index')
def then_can_access_collection_column_by_index(context):
    columns = context.columns
    for idx in range(2):
        column = columns[idx]
        assert isinstance(column, _Column)


@then('I can access a collection row by index')
def then_can_access_collection_row_by_index(context):
    rows = context.rows
    for idx in range(2):
        row = rows[idx]
        assert isinstance(row, _Row)


@then('I can access the column collection of the table')
def then_can_access_column_collection_of_table(context):
    table = context.table_
    columns = table.columns
    assert isinstance(columns, _Columns)


@then('I can access the row collection of the table')
def then_can_access_row_collection_of_table(context):
    table = context.table_
    rows = table.rows
    assert isinstance(rows, _Rows)


@then('I can iterate over the column collection')
def then_can_iterate_over_column_collection(context):
    columns = context.columns
    actual_count = 0
    for column in columns:
        actual_count += 1
        assert isinstance(column, _Column)
    assert actual_count == 2


@then('I can iterate over the row collection')
def then_can_iterate_over_row_collection(context):
    rows = context.rows
    actual_count = 0
    for row in rows:
        actual_count += 1
        assert isinstance(row, _Row)
    assert actual_count == 2


@then('row.height is {value}')
def then_row_height_is_value(context, value):
    expected_height = None if value == 'None' else int(value)
    actual_height = context.row.height
    assert actual_height == expected_height, (
        'expected %s, got %s' % (expected_height, actual_height)
    )


@then('row.height_rule is {value}')
def then_row_height_rule_is_value(context, value):
    expected_rule = (
        None if value == 'None' else getattr(WD_ROW_HEIGHT_RULE, value)
    )
    actual_rule = context.row.height_rule
    assert actual_rule == expected_rule, (
        'expected %s, got %s' % (expected_rule, actual_rule)
    )


@then('table.alignment is {value_str}')
def then_table_alignment_is_value(context, value_str):
    value = {
        'None':                      None,
        'WD_TABLE_ALIGNMENT.LEFT':   WD_TABLE_ALIGNMENT.LEFT,
        'WD_TABLE_ALIGNMENT.RIGHT':  WD_TABLE_ALIGNMENT.RIGHT,
        'WD_TABLE_ALIGNMENT.CENTER': WD_TABLE_ALIGNMENT.CENTER,
    }[value_str]
    table = context.table_
    assert table.alignment == value, 'got %s' % table.alignment


@then('table.cell({row}, {col}).text is {expected_text}')
def then_table_cell_row_col_text_is_text(context, row, col, expected_text):
    table = context.table_
    row_idx, col_idx = int(row), int(col)
    cell_text = table.cell(row_idx, col_idx).text
    assert cell_text == expected_text, 'got %s' % cell_text


@then('table.style is styles[\'{style_name}\']')
def then_table_style_is_styles_style_name(context, style_name):
    table, styles = context.table_, context.document.styles
    expected_style = styles[style_name]
    assert table.style == expected_style, "got '%s'" % table.style


@then('table.table_direction is {value}')
def then_table_table_direction_is_value(context, value):
    expected_value = (
        None if value == 'None' else getattr(WD_TABLE_DIRECTION, value)
    )
    actual_value = context.table_.table_direction
    assert actual_value == expected_value, "got '%s'" % actual_value


@then('the column cells text is {expected_text}')
def then_the_column_cells_text_is_expected_text(context, expected_text):
    table = context.table_
    cells_text = ' '.join(c.text for col in table.columns for c in col.cells)
    assert cells_text == expected_text, 'got %s' % cells_text


@then('the length of the column collection is 2')
def then_len_of_column_collection_is_2(context):
    columns = context.table_.columns
    assert len(columns) == 2


@then('the length of the row collection is 2')
def then_len_of_row_collection_is_2(context):
    rows = context.table_.rows
    assert len(rows) == 2


@then('the new column has 2 cells')
def then_new_column_has_2_cells(context):
    assert len(context.column.cells) == 2


@then('the new column is 1.0 inches wide')
def then_new_column_is_1_inches_wide(context):
    assert context.column.width == Inches(1)


@then('the new row has 2 cells')
def then_new_row_has_2_cells(context):
    assert len(context.row.cells) == 2


@then('the reported autofit setting is {autofit}')
def then_the_reported_autofit_setting_is_autofit(context, autofit):
    expected_value = {'autofit': True, 'fixed': False}[autofit]
    table = context.table_
    assert table.autofit is expected_value


@then('the reported column width is {width_emu}')
def then_the_reported_column_width_is_width_emu(context, width_emu):
    expected_value = None if width_emu == 'None' else int(width_emu)
    assert context.column.width == expected_value, (
        'got %s' % context.column.width
    )


@then('the reported width of the cell is {width}')
def then_the_reported_width_of_the_cell_is_width(context, width):
    expected_width = {'None': None, '1 inch': Inches(1)}[width]
    actual_width = context.cell.width
    assert actual_width == expected_width, (
        'expected %s, got %s' % (expected_width, actual_width)
    )


@then('the row cells text is {encoded_text}')
def then_the_row_cells_text_is_expected_text(context, encoded_text):
    expected_text = encoded_text.replace('\\', '\n')
    table = context.table_
    cells_text = ' '.join(c.text for row in table.rows for c in row.cells)
    assert cells_text == expected_text, 'got %s' % cells_text


@then('the table has {count} columns')
def then_table_has_count_columns(context, count):
    column_count = int(count)
    columns = context.table_.columns
    assert len(columns) == column_count


@then('the table has {count} rows')
def then_table_has_count_rows(context, count):
    row_count = int(count)
    rows = context.table_.rows
    assert len(rows) == row_count


@then('the width of cell {n_str} is {inches_str} inches')
def then_the_width_of_cell_n_is_x_inches(context, n_str, inches_str):
    def _cell(table, idx):
        row, col = idx // 3, idx % 3
        return table.cell(row, col)
    idx, inches = int(n_str) - 1, float(inches_str)
    cell = _cell(context.table_, idx)
    assert cell.width == Inches(inches), 'got %s' % cell.width.inches


@then('the width of each cell is {inches} inches')
def then_the_width_of_each_cell_is_inches(context, inches):
    table = context.table_
    expected_width = Inches(float(inches))
    for cell in table._cells:
        assert cell.width == expected_width, 'got %s' % cell.width.inches


@then('the width of each column is {inches} inches')
def then_the_width_of_each_column_is_inches(context, inches):
    table = context.table_
    expected_width = Inches(float(inches))
    for column in table.columns:
        assert column.width == expected_width, 'got %s' % column.width.inches


@then('table.show_header_row is {value}')
def then_the_show_header_row_table_style_option_is(context, value):
    table_ = context.table_
    expected_value = True if value == 'True' else False
    assert table_.show_header_row == expected_value


@then('table.show_total_row is {value}')
def then_the_show_total_row_table_style_option_is(context, value):
    table_ = context.table_
    expected_value = True if value == 'True' else False
    assert table_.show_total_row == expected_value


@then('table.show_header_column is {value}')
def then_the_show_header_column_table_style_option_is(context, value):
    table_ = context.table_
    expected_value = True if value == 'True' else False
    assert table_.show_header_column == expected_value


@then('table.show_last_column is {value}')
def then_the_show_last_column_table_style_option_is(context, value):
    table_ = context.table_
    expected_value = True if value == 'True' else False
    assert table_.show_last_column == expected_value


@then('table.show_banded_rows is {value}')
def then_the_show_banded_rows_table_style_option_is(context, value):
    table_ = context.table_
    expected_value = True if value == 'True' else False
    assert table_.show_banded_rows == expected_value


@then('table.show_banded_columns is {value}')
def then_the_show_banded_columns_table_style_option_is(context, value):
    table_ = context.table_
    expected_value = True if value == 'True' else False
    assert table_.show_banded_columns == expected_value<|MERGE_RESOLUTION|>--- conflicted
+++ resolved
@@ -155,60 +155,6 @@
     context.table_ = document.tables[0]
 
 
-<<<<<<< HEAD
-@given('a table having a Header Row setting of {header_row}')
-def given_a_table(context, header_row):
-    docx_path = test_docx('blk-containing-table')
-    document = Document(docx_path)
-    context.table_ = document.tables[0]
-    header_row_value = True if header_row == 'True' else False
-    context.table_.show_header_row = header_row_value
-
-
-@given('a table having a Total Row setting of {total_row}')
-def given_a_table(context, total_row):
-    docx_path = test_docx('blk-containing-table')
-    document = Document(docx_path)
-    context.table_ = document.tables[0]
-    total_row_value = True if total_row == 'True' else False
-    context.table_.show_total_row = total_row_value
-
-
-@given('a table having a First Column setting of {header_column}')
-def given_a_table(context, header_column):
-    docx_path = test_docx('blk-containing-table')
-    document = Document(docx_path)
-    context.table_ = document.tables[0]
-    header_column_value = True if header_column == 'True' else False
-    context.table_.show_header_column = header_column_value
-
-
-@given('a table having a Last Column setting of {last_column}')
-def given_a_table(context, last_column):
-    docx_path = test_docx('blk-containing-table')
-    document = Document(docx_path)
-    context.table_ = document.tables[0]
-    last_column_value = True if last_column == 'True' else False
-    context.table_.show_last_column = last_column_value
-
-
-@given('a table having a Banded Rows setting of {banded_rows}')
-def given_a_table(context, banded_rows):
-    docx_path = test_docx('blk-containing-table')
-    document = Document(docx_path)
-    context.table_ = document.tables[0]
-    banded_rows_value = True if banded_rows == 'True' else False
-    context.table_.show_banded_rows = banded_rows_value
-
-
-@given('a table having a Banded Columns setting of {banded_columns}')
-def given_a_table(context, banded_columns):
-    docx_path = test_docx('blk-containing-table')
-    document = Document(docx_path)
-    context.table_ = document.tables[0]
-    banded_columns_value = True if banded_columns == 'True' else False
-    context.table_.show_banded_columns = banded_columns_value
-=======
 @given('a table row having height of {state}')
 def given_a_table_row_having_height_of_state(context, state):
     table_idx = {
@@ -232,7 +178,60 @@
     document = Document(test_docx('tbl-props'))
     table = document.tables[table_idx]
     context.row = table.rows[0]
->>>>>>> da75fcf0
+
+
+@given('a table having a Header Row setting of {header_row}')
+def given_a_table(context, header_row):
+    docx_path = test_docx('blk-containing-table')
+    document = Document(docx_path)
+    context.table_ = document.tables[0]
+    header_row_value = True if header_row == 'True' else False
+    context.table_.show_header_row = header_row_value
+
+
+@given('a table having a Total Row setting of {total_row}')
+def given_a_table(context, total_row):
+    docx_path = test_docx('blk-containing-table')
+    document = Document(docx_path)
+    context.table_ = document.tables[0]
+    total_row_value = True if total_row == 'True' else False
+    context.table_.show_total_row = total_row_value
+
+
+@given('a table having a First Column setting of {header_column}')
+def given_a_table(context, header_column):
+    docx_path = test_docx('blk-containing-table')
+    document = Document(docx_path)
+    context.table_ = document.tables[0]
+    header_column_value = True if header_column == 'True' else False
+    context.table_.show_header_column = header_column_value
+
+
+@given('a table having a Last Column setting of {last_column}')
+def given_a_table(context, last_column):
+    docx_path = test_docx('blk-containing-table')
+    document = Document(docx_path)
+    context.table_ = document.tables[0]
+    last_column_value = True if last_column == 'True' else False
+    context.table_.show_last_column = last_column_value
+
+
+@given('a table having a Banded Rows setting of {banded_rows}')
+def given_a_table(context, banded_rows):
+    docx_path = test_docx('blk-containing-table')
+    document = Document(docx_path)
+    context.table_ = document.tables[0]
+    banded_rows_value = True if banded_rows == 'True' else False
+    context.table_.show_banded_rows = banded_rows_value
+
+
+@given('a table having a Banded Columns setting of {banded_columns}')
+def given_a_table(context, banded_columns):
+    docx_path = test_docx('blk-containing-table')
+    document = Document(docx_path)
+    context.table_ = document.tables[0]
+    banded_columns_value = True if banded_columns == 'True' else False
+    context.table_.show_banded_columns = banded_columns_value
 
 
 # when =====================================================
